use core::{
    cell::RefCell,
    mem::forget,
    ops::Deref,
    pin::{pin, Pin},
};
use portable_atomic::{AtomicU16, AtomicU64, AtomicU8, Ordering};

use crate::{
    esp_pac::wifi::TX_SLOT_CONFIG,
    ll,
    rates::RATE_LUT,
    sync::{BorrowedTxSlot, TxSlotQueue, TxSlotStatus},
    CipherParameters, WiFiRate,
};
use embassy_sync::blocking_mutex::{self};
use embassy_time::Instant;
use esp_hal::{
    clock::RadioClockController,
    dma::{DmaDescriptor, Owner},
    interrupt::{bind_interrupt, enable, map, CpuInterrupt, Priority},
    peripherals::{Interrupt, ADC2, LPWR, RADIO_CLK, WIFI},
    ram,
    system::Cpu,
};
use esp_wifi_sys::include::{
    esp_phy_calibration_data_t, esp_phy_calibration_mode_t_PHY_RF_CAL_FULL, register_chipv7_phy,
    wifi_pkt_rx_ctrl_t,
};
use macro_bits::{bit, check_bit};

use crate::{
    dma_list::DMAList,
    ffi::{disable_wifi_agc, enable_wifi_agc, hal_init, tx_pwctrl_background},
    phy_init_data::PHY_INIT_DATA_DEFAULT,
    sync::{SignalQueue, TxSlotStateSignal},
    DefaultRawMutex, WiFiResources,
};

static WIFI_RX_SIGNAL_QUEUE: SignalQueue = SignalQueue::new();

#[allow(clippy::declare_interior_mutable_const)]
const EMPTY_SLOT: TxSlotStateSignal = TxSlotStateSignal::new();
/// These are for knowing, when transmission has finished.
static WIFI_TX_SLOTS: [TxSlotStateSignal; 5] = [EMPTY_SLOT; 5];

// We run tx_pwctrl_background every four transmissions.
static FRAMES_SINCE_LAST_TXPWR_CTRL: AtomicU8 = AtomicU8::new(0);

#[ram]
extern "C" fn interrupt_handler() {
    // We don't want to have to steal this all the time.
    let wifi = WIFI::regs();

    let cause = wifi.mac_interrupt().wifi_int_status().read().bits();
    if cause == 0 {
        return;
    }
    #[cfg(pwr_interrupt_present)]
    {
        // We ignore the WIFI_PWR interrupt for now...
        let cause = wifi.pwr_interrupt().pwr_int_status().read().bits();
        wifi.pwr_interrupt()
            .pwr_int_clear()
            .write(|w| unsafe { w.bits(cause) });
    }
    wifi.mac_interrupt()
        .wifi_int_clear()
        .write(|w| unsafe { w.bits(cause) });
    if cause & 0x1000024 != 0 {
        WIFI_RX_SIGNAL_QUEUE.put();
    }
    if cause & 0x80 != 0 {
        unsafe {
            ll::process_tx_completions(|slot| {
                WIFI_TX_SLOTS[slot].signal(TxSlotStatus::Done);
            })
        };
    }
    if cause & 0x80000 != 0 {
        unsafe {
            ll::process_tx_timeouts(|slot| {
                WIFI_TX_SLOTS[slot].signal(TxSlotStatus::Timeout);
                ll::set_tx_slot_validity(slot, false);
                ll::set_tx_slot_enabled(slot, false);
            })
        };
    }
    if cause & 0x100 != 0 {
        unsafe {
            ll::process_tx_collisions(|slot| {
                WIFI_TX_SLOTS[slot].signal(TxSlotStatus::Collision);
                ll::set_tx_slot_validity(slot, false);
                ll::set_tx_slot_enabled(slot, false);
            })
        };
    }
}

#[cfg_attr(feature = "defmt", derive(defmt::Format))]
#[derive(Clone, Copy, Debug, Default, PartialEq, Eq, Hash, PartialOrd, Ord)]
/// What should be done, if an error occurs, while transmitting.
pub enum TxErrorBehaviour {
    /// Retry as many times, as specified.
    RetryUntil(usize),
    /// Drop the MPDU.
    #[default]
    Drop,
}

/// A buffer borrowed from the DMA list.
pub struct BorrowedBuffer<'res> {
    dma_list: &'res blocking_mutex::Mutex<DefaultRawMutex, RefCell<DMAList<'static>>>,
    dma_descriptor: &'res mut DmaDescriptor,
}
impl BorrowedBuffer<'_> {
    const RX_CONTROL_HEADER_LENGTH: usize = size_of::<wifi_pkt_rx_ctrl_t>();

    /// This returns the raw buffer, which is still padded with zeros to the nearest word boundary.
    /// Apparently the Wi-Fi MAC only does transfers with word aligned lengths, so the remaining
    /// bytes are filled with zeros. This buffer contains the RX control header and MPDU without
    /// FCS or MIC.
    fn padded_buffer(&self) -> &[u8] {
        unsafe {
            core::slice::from_raw_parts(self.dma_descriptor.buffer, self.dma_descriptor.len())
        }
    }
    /// See [Self::padded_buffer] for docs.
    fn padded_buffer_mut(&mut self) -> &mut [u8] {
        unsafe {
            core::slice::from_raw_parts_mut(self.dma_descriptor.buffer, self.dma_descriptor.len())
        }
    }
    /// Get a pointer to the RX control header.
    fn header_internal(&self) -> &wifi_pkt_rx_ctrl_t {
        unsafe {
            (self.dma_descriptor.buffer as *mut wifi_pkt_rx_ctrl_t)
                .as_ref()
                .unwrap()
        }
    }
    /// Calculate the actual unpadded length of the buffer. We achieve this, by calculating the
    /// delta between the length of the padded buffer and the SIG length. This is the MPDU length
    /// specified in the PHY header and includes the FCS and MIC. Since we know, that the FCS is
    /// always 4 bytes long and the MIC always a multiple of 4, we can then mask away all but the
    /// lowest two bits of the delta, which gives us the amount of padding zeros. By subtracting
    /// that from the aligned length, we get the actual length of the buffer. And all of that,
    /// since it apparently wasn't possible to put the correct length in the DMA header...
    /// Frostie314159: This caused me such a fucking headache.
    fn unpadded_buffer_len(&self) -> usize {
        let padded_zeroes = (self.header_internal().sig_len() as usize
            + Self::RX_CONTROL_HEADER_LENGTH
            - self.dma_descriptor.len())
            & 0b11;
        self.dma_descriptor.len() - padded_zeroes
    }
    /// Returns the raw buffer returned by the hardware.
    ///
    /// This includes the header added by the hardware.
    pub fn raw_buffer(&self) -> &[u8] {
        &self.padded_buffer()[..self.unpadded_buffer_len()]
    }
    /// Same as [Self::raw_buffer], but mutable.
    pub fn raw_buffer_mut(&mut self) -> &mut [u8] {
        let unpadded_len = self.unpadded_buffer_len();
        &mut self.padded_buffer_mut()[..unpadded_len]
    }
    /// Returns the actual MPDU from the buffer excluding the prepended RX control header.
    pub fn mpdu_buffer(&self) -> &[u8] {
        &self.raw_buffer()[Self::RX_CONTROL_HEADER_LENGTH..]
    }
    /// Same as [Self::mpdu_buffer], but mutable.
    pub fn mpdu_buffer_mut(&mut self) -> &mut [u8] {
        &mut self.raw_buffer_mut()[Self::RX_CONTROL_HEADER_LENGTH..]
    }
    /// Returns the header attached by the hardware.
    pub fn header_buffer(&self) -> &[u8] {
        &self.padded_buffer()[..Self::RX_CONTROL_HEADER_LENGTH]
    }
    /// Same as [Self::header_buffer], but mutable.
    pub fn header_buffer_mut(&mut self) -> &mut [u8] {
        &mut self.padded_buffer_mut()[..Self::RX_CONTROL_HEADER_LENGTH]
    }
    /// The Received Signal Strength Indicator (RSSI).
    pub fn rssi(&self) -> i8 {
        let rssi = self.header_buffer()[0] as i8;
        if cfg!(feature = "esp32") {
            rssi - 96
        } else {
            rssi
        }
    }
    /// The time at which the packet was received in µs.
    pub fn timestamp(&self) -> u32 {
        u32::from_le_bytes(self.header_buffer()[12..16].try_into().unwrap())
    }
    /// The time the packet was received, corrected for the difference between MAC and system
    /// clock.
    pub fn corrected_timestamp(&self) -> embassy_time::Instant {
        embassy_time::Instant::from_micros(
            self.timestamp() as u64 + MAC_SYSTEM_TIME_DELTA.load(Ordering::Relaxed),
        )
    }
    /// Check if the frame is an A-MPDU.
    pub fn aggregation(&self) -> bool {
        check_bit!(self.header_buffer()[7], bit!(3))
    }
    /// The phy rate, at which this frame was transmitted.
    pub fn phy_rate(&self) -> Option<WiFiRate> {
        let rate_and_sig_mode = self.header_buffer()[1];
        let (rate, sig_mode) = (rate_and_sig_mode & 0x1f, rate_and_sig_mode >> 6);
        let rate_idx = if sig_mode == 1 {
            0x10 + (self.header_buffer()[4] & 0x7f)
                + if self.header_buffer()[7] >> 7 == 1 {
                    8 // Add eight for short GI rates.
                } else {
                    0
                }
        } else {
            rate
        };
        RATE_LUT.get(rate_idx as usize).copied()
    }
    /// Check if the frame is for the specified interface.
    pub fn is_frame_for_interface(&self, interface: usize) -> bool {
        WiFi::validate_interface(interface).is_ok()
            && check_bit!(self.header_buffer()[3], bit!(interface + 4))
    }
    /// Get an iterator over the interfaces, to which this frame is addressed.
    pub fn interface_iterator(&self) -> impl Iterator<Item = usize> + '_ {
        let byte = self.header_buffer()[3];
        (0..WiFi::INTERFACE_COUNT).filter(move |interface| check_bit!(byte, bit!(interface + 4)))
    }
}
impl Drop for BorrowedBuffer<'_> {
    fn drop(&mut self) {
        self.dma_list.lock(|dma_list| {
            dma_list.borrow_mut().recycle(self.dma_descriptor);
        });
    }
}
#[cfg_attr(feature = "defmt", derive(defmt::Format))]
#[derive(Clone, Copy, Debug, PartialEq, Eq, Hash)]
/// The bank of the RX filter.
pub enum RxFilterBank {
    /// Basic Service Set Identifier (BSSID)
    BSSID,
    /// Receiver Address
    ReceiverAddress,
}
impl RxFilterBank {
    const fn into_bits(self) -> usize {
        match self {
            Self::BSSID => 0,
            Self::ReceiverAddress => 1,
        }
    }
}
#[cfg_attr(feature = "defmt", derive(defmt::Format))]
#[derive(Clone, Copy, Debug, PartialEq, Eq, Hash)]
/// Errors returned by the Wi-Fi driver.
pub enum WiFiError {
    /// The provided channel was invalid.
    InvalidChannel,
    /// The provided interface index was out of bounds.
    InterfaceOutOfBounds,
    /// A timeout occured during transmission.
    TxTimeout,
    /// A collision occured during transmission.
    ///
    /// NOTE: The meaning of this isn't fully understood yet.
    TxCollision,
    /// No ACK was received within the specified timeout.
    AckTimeout,
    /// No CTS was received within the specified timeout.
    CtsTimeout,
    /// No RTS was received within the specified timeout.
    RtsTimeout,
    /// The provided buffer is to short.
    BufferTooShort,
    /// The provided key slot was out of bounds.
    KeySlotOutOfBounds,
    /// The multicast bit was set for the address provided with the key.
    MulticastBitSet,
    /// The provided key ID was larger than three.
    KeyIdOutOfBounds,
}
#[derive(Clone, Copy, Debug, PartialEq, Eq, PartialOrd, Ord)]
/// Parameters for the transmission of an MPDU.
pub struct TxParameters {
    /// The rate at which to tranmsit the packet.
    pub rate: WiFiRate,
    /// Override the sequence number, with the one maintained by the driver.
    ///
    /// This is recommended.
    pub override_seq_num: bool,
    /// What to do in case an error occurs.
    pub tx_error_behaviour: TxErrorBehaviour,
    /// The maximum amount of time an ACK can take to arrive.
    pub ack_timeout: usize,
    /// The key slot to be used for encryption.
    pub key_slot: Option<usize>,
}
impl Default for TxParameters {
    fn default() -> Self {
        Self {
            rate: WiFiRate::default(),
            override_seq_num: false,
            tx_error_behaviour: TxErrorBehaviour::Drop,
            ack_timeout: 10,
            key_slot: None,
        }
    }
}
#[cfg_attr(feature = "defmt", derive(defmt::Format))]
#[derive(Clone, Copy, Debug, Default, PartialEq, Eq, PartialOrd, Ord)]
/// This determines what frames bypass the RX filter.
pub enum ScanningMode {
    #[default]
    /// No frames can bypass the MAC filter.
    Disabled,
    /// Only beacons and probe response frames bypass the MAC filter.
    BeaconsOnly,
    /// Management and data frames bypass the MAC filter.
    ManagementAndData,
}

/// A [Result] returned by the Wi-Fi driver.
pub type WiFiResult<T> = Result<T, WiFiError>;

/// The time the MAC clock was enabled in microseconds.
static MAC_SYSTEM_TIME_DELTA: AtomicU64 = AtomicU64::new(0);

/// Driver for the Wi-Fi peripheral.
///
/// WARNING: Currently dropping the driver is not properly implemented.
pub struct WiFi<'res> {
    dma_list: &'res blocking_mutex::Mutex<DefaultRawMutex, RefCell<DMAList<'static>>>,
    current_channel: AtomicU8,
    sequence_number: AtomicU16,
    tx_slot_queue: TxSlotQueue,
}
impl<'res> WiFi<'res> {
    #[cfg(any(feature = "esp32", feature = "esp32s2"))]
    /// The number of "interfaces" supported by the hardware.
    pub const INTERFACE_COUNT: usize = 4;

    /// The number of key slots the hardware has.
    pub const KEY_SLOT_COUNT: usize = 25;

    /// Enable the Wi-Fi power domain.
    fn enable_wifi_power_domain() {
        unsafe {
            let rtc_cntl = &*LPWR::ptr();
            trace!("Enabling wifi power domain.");
            rtc_cntl
                .dig_pwc()
                .modify(|_, w| w.wifi_force_pd().clear_bit());

            rtc_cntl
                .dig_iso()
                .modify(|_, w| w.wifi_force_iso().clear_bit());
        }
    }
    /// Enable the PHY.
    fn phy_enable(radio_clock: &mut RadioClockController<'static>) {
        radio_clock.enable_phy(true);
        let mut cal_data = [0u8; size_of::<esp_phy_calibration_data_t>()];
        let init_data = &PHY_INIT_DATA_DEFAULT;
        trace!("Enabling PHY.");
        unsafe {
            register_chipv7_phy(
                init_data,
                &mut cal_data as *mut _ as *mut esp_phy_calibration_data_t,
                esp_phy_calibration_mode_t_PHY_RF_CAL_FULL,
            );
        }
    }
    /// Reset the MAC.
    fn reset_mac(radio_clock: &mut RadioClockController<'static>, wifi: &WIFI) {
        trace!("Reseting MAC.");
        radio_clock.reset_mac();
        wifi.register_block()
            .ctrl()
            .modify(|r, w| unsafe { w.bits(r.bits() & 0x7fffffff) });
    }
    /// Initialize the MAC.
    unsafe fn init_mac() {
        trace!("Initializing MAC.");
        WIFI::regs()
            .ctrl()
            .modify(|r, w| unsafe { w.bits(r.bits() & 0xffffe800) });
    }
    /// Deinitialize the MAC.
    unsafe fn deinit_mac() {
        trace!("Deinitializing MAC.");
        WIFI::regs().ctrl().modify(|r, w| unsafe {
            w.bits(r.bits() | 0x17ff);
            while r.bits() & 0x2000 != 0 {}
            w
        });
    }
    /// Set the interrupt handler.
    fn set_isr() {
        trace!("Setting interrupt handler.");
        #[cfg(target_arch = "xtensa")]
        let cpu_interrupt = CpuInterrupt::Interrupt0LevelPriority1;
        #[cfg(target_arch = "riscv32")]
        let cpu_interrupt = CpuInterrupt::Interrupt1;
        unsafe {
            map(Cpu::current(), Interrupt::WIFI_MAC, cpu_interrupt);
            bind_interrupt(Interrupt::WIFI_MAC, interrupt_handler);
            #[cfg(pwr_interrupt_present)]
            {
                map(Cpu::current(), Interrupt::WIFI_PWR, cpu_interrupt);
                bind_interrupt(Interrupt::WIFI_PWR, interrupt_handler);
            }
        };
        enable(Interrupt::WIFI_MAC, Priority::Priority1).unwrap();
        #[cfg(pwr_interrupt_present)]
        enable(Interrupt::WIFI_PWR, Priority::Priority1).unwrap();
    }
    fn ic_enable() {
        trace!("ic_enable");
        unsafe {
            hal_init();
        }
        Self::set_isr();
    }
    fn crypto_init(wifi: &WIFI) {
        // We enable hardware crypto for all interfaces.
        wifi.register_block()
            .crypto_control()
            .interface_crypto_control_iter()
            .for_each(|interface_crypto_control| {
                interface_crypto_control.write(|w| unsafe { w.bits(0x0003_0000) });
            });
        wifi.register_block()
            .crypto_control()
            .general_crypto_control()
            .reset();
    }
    /// Initialize the WiFi peripheral.
    pub fn new<const BUFFER_COUNT: usize>(
        wifi: WIFI,
        radio_clock: RADIO_CLK<'static>,
        _adc2: ADC2,
        wifi_resources: &'res mut WiFiResources<BUFFER_COUNT>,
    ) -> Self {
        let mut radio_clock_contoller = RadioClockController::new(radio_clock);
        trace!("Initializing WiFi.");
        Self::enable_wifi_power_domain();
        radio_clock_contoller.enable_wifi(true);
        Self::phy_enable(&mut radio_clock_contoller);
        let start_time = Instant::now();
        Self::reset_mac(&mut radio_clock_contoller, &wifi);
        unsafe {
            Self::init_mac();
        }
        Self::ic_enable();

        // This is technically already done in `hal_init`, but I want to replace that eventually,
        // so I'm trying to gradually move more and more parts out.
        Self::crypto_init(&wifi);
        unsafe { ll::set_rx_enabled(true) };

        let temp = Self {
            current_channel: AtomicU8::new(1),
            dma_list: unsafe { wifi_resources.init() },
            sequence_number: AtomicU16::new(0),
            tx_slot_queue: TxSlotQueue::new(0..5),
        };
        // System should always be ahead of MAC time, since the MAC timer gets started after the
        // System timer.
        MAC_SYSTEM_TIME_DELTA.store(
            esp_hal::time::Instant::now()
                .duration_since_epoch()
                .as_micros()
                - temp.mac_time() as u64,
            Ordering::Relaxed,
        );
        temp.set_channel(1).unwrap();
        trace!(
            "WiFi MAC init complete. Took {} µs",
            start_time.elapsed().as_micros()
        );
        temp
    }
    /// Clear all currently pending frames in the RX queue.
    pub fn clear_rx_queue(&self) {
        self.dma_list
            .lock(|rx_dma_list| rx_dma_list.borrow_mut().clear());
        WIFI_RX_SIGNAL_QUEUE.reset();
    }
    /// Receive a frame.
    ///
    /// NOTE: The received frame will not contain an FCS or MIC.
    pub async fn receive(&self) -> BorrowedBuffer<'res> {
        // Sometimes the DMA list descriptors don't contain any data, even though the hardware indicated reception.
        // We loop until we get something.
        let dma_list_item = loop {
            WIFI_RX_SIGNAL_QUEUE.next().await;
            if let Some(current) = self
                .dma_list
                .lock(|dma_list| dma_list.borrow_mut().take_first())
            {
                if current.len() >= BorrowedBuffer::RX_CONTROL_HEADER_LENGTH {
                    trace!("Received packet. len: {}", current.len());
                    break current;
                }
            }
            trace!("Received empty packet.");
        };

        BorrowedBuffer {
            dma_list: self.dma_list,
            dma_descriptor: dma_list_item,
        }
    }
    /// Set the packet for transmission.
    async fn transmit_internal(
        &self,
        dma_list_item: Pin<&DmaDescriptor>,
        tx_parameters: &TxParameters,
        duration: u16,
        slot: &BorrowedTxSlot<'_>,
        ack_for_interface: Option<usize>,
    ) -> WiFiResult<()> {
        let length = dma_list_item.len();
        info!("len: {}", length);
        let reversed_slot = 4 - slot.deref();

        let wifi = WIFI::regs();

        let tx_slot_config = wifi.tx_slot_config(reversed_slot);
        tx_slot_config
            .config()
            .write(|w| unsafe { w.timeout().bits(tx_parameters.ack_timeout as u16) });

<<<<<<< HEAD
=======
        if ack_for_interface.is_some() {
            tx_slot_config
                .plcp0()
                .write(|w| unsafe { w.bits(0x01000000) });
        }
>>>>>>> 53c94fda
        tx_slot_config.plcp0().modify(|_, w| unsafe {
            w.dma_addr()
                .bits(dma_list_item.get_ref() as *const _ as u32)
        });

        let rate = tx_parameters.rate;

        wifi.plcp1(reversed_slot).write(|w| unsafe {
            let w = if let Some(interface) = ack_for_interface {
                w.interface_id().bits(interface as u8)
            } else {
                w
            }
            .len()
            .bits(length as u16)
            .is_80211_n()
            .bit(rate.is_ht())
            .rate()
            .bits(rate as u8);
            if let Some(key_slot) = tx_parameters.key_slot {
                w.key_slot_id().bits(key_slot as u8)
            } else {
                w
            }
        });
        wifi.plcp2(reversed_slot).write(|w| w.unknown().bit(true));
        let duration = duration as u32;
        wifi.duration(reversed_slot)
            .write(|w| unsafe { w.bits(duration | (duration << 0x10)) });
        if rate.is_ht() {
            wifi.ht_sig(reversed_slot).write(|w| unsafe {
                w.bits(
                    (rate as u32 & 0b111)
                        | ((length as u32 & 0xffff) << 8)
                        | (0b111 << 24)
                        | ((rate.is_short_gi() as u32) << 31),
                )
            });
            wifi.ht_unknown(reversed_slot)
                .write(|w| unsafe { w.length().bits(length as u32 | 0x50000) });
        }
        // This also compensates for other slots being marked as done, without it being used at
        // all.
        WIFI_TX_SLOTS[**slot].reset();
        unsafe {
            ll::set_tx_slot_validity(**slot, true);
            ll::set_tx_slot_enabled(**slot, true);
        }

        // Since this is the first and only await point, all the transmit parameters will have been
        // set on the first poll. If the future gets dropped after the first poll, this would leave
        // the slot in an invalid state, so we use this construction to reset the slot in that
        // case.
        struct CancelOnDrop<'a, 'b> {
            tx_slot_config: &'a TX_SLOT_CONFIG,
            slot: &'a BorrowedTxSlot<'b>,
        }
        impl CancelOnDrop<'_, '_> {
            async fn wait_for_tx_complete(self) -> WiFiResult<()> {
                // Wait for the hardware to confirm transmission.
                let res = WIFI_TX_SLOTS[**self.slot].wait().await;
                // NOTE: This isn't done in the proprietary stack, but seems to prevent retransmissions.
                self.tx_slot_config.plcp0().reset();
                let res = match res {
                    TxSlotStatus::Done => {
                        if FRAMES_SINCE_LAST_TXPWR_CTRL.fetch_add(1, Ordering::Relaxed) == 4 {
                            unsafe { tx_pwctrl_background(1, 0) };
                            FRAMES_SINCE_LAST_TXPWR_CTRL.store(0, Ordering::Relaxed);
                        }
                        Ok(())
                    }
                    TxSlotStatus::Collision => Err(WiFiError::TxCollision),
                    TxSlotStatus::Timeout => Err(WiFiError::TxTimeout),
                };
                WIFI_TX_SLOTS[**self.slot].reset();
                forget(self);
                res
            }
        }
        impl Drop for CancelOnDrop<'_, '_> {
            fn drop(&mut self) {
                unsafe {
                    ll::set_tx_slot_validity(**self.slot, false);
                    ll::set_tx_slot_enabled(**self.slot, false);
                }
                WIFI_TX_SLOTS[**self.slot].reset();
            }
        }
        let cancel_on_drop = CancelOnDrop {
            tx_slot_config,
            slot,
        };
        cancel_on_drop.wait_for_tx_complete().await?;

        match wifi.pmd(reversed_slot).read().bits() >> 0xc {
            1 => Err(WiFiError::RtsTimeout),
            2 => Err(WiFiError::CtsTimeout),
            5 => Err(WiFiError::AckTimeout),
            _ => Ok(()),
        }
    }
    /// Transmit a frame.
    ///
    /// Returns the amount of retries.
    ///
    /// The buffer doesn't need to have room for an FCS, even though the hardware requires this.
    /// This limitation is bypassed, by just adding 4 to the length passed to the hardware, since
    /// we're 99% sure, the hardware never reads those bytes.
    /// The reason a mutable reference is required, is because for retransmissions, we need to set
    /// an extra bit in the FCS flags and may have to override the sequence number. This also
    /// means, that the buffer will be different afterwards.
    ///
    /// You must set a [TxErrorBehaviour], so the driver knows what to do in case of a TX error.
    /// The advantage of using this instead of bit banging a higher layer fix is, that we don't
    /// have to reacquire a TX slot every time TX fails.
    pub async fn transmit(
        &self,
        buffer: &mut [u8],
        tx_parameters: &TxParameters,
        ack_for_interface: Option<usize>,
    ) -> WiFiResult<usize> {
        self.transmit_with_hook(buffer, tx_parameters, ack_for_interface, |_| {})
            .await
    }
    /// Transmit a frame and execute the provided hook before transmission.
    ///
    /// This is the same as [transmit](Self::transmit), but the provided closure will be executed
    /// right before the frame is set for transmission. This is useful for timing critical
    /// protocols, since waiting for a TX slot takes time, which can cause data to become out
    /// dated. The hook may be called multiple times, if a frame is retransmitted.
    pub async fn transmit_with_hook(
        &self,
        buffer: &mut [u8],
        tx_parameters: &TxParameters,
        ack_for_interface: Option<usize>,
        mut pre_transmit_hook: impl FnMut(&mut [u8]),
    ) -> WiFiResult<usize> {
        let slot = self.tx_slot_queue.wait_for_slot().await;
        trace!("Acquired slot {}.", *slot);

        let Some(duration) = buffer
            .get(2..4)
            .map(|bytes| u16::from_le_bytes(bytes.try_into().unwrap()))
        else {
            return Err(WiFiError::BufferTooShort);
        };

        if tx_parameters.override_seq_num {
            let seq_num = self.sequence_number.load(Ordering::Relaxed).wrapping_add(1);
            self.sequence_number.store(seq_num, Ordering::Relaxed);
            if let Some(sequence_number) = buffer.get_mut(22..24) {
                sequence_number.copy_from_slice((seq_num << 4).to_le_bytes().as_slice());
            } else {
                return Err(WiFiError::BufferTooShort);
            }
        }

        // We initialize and pin the DMA descriptor.
        let length = buffer.len() + 4;
        let mut dma_descriptor: Pin<&mut DmaDescriptor> = pin!(DmaDescriptor::EMPTY);
        dma_descriptor.set_owner(Owner::Dma);
        dma_descriptor.set_size(length);
        dma_descriptor.set_length(length);
        dma_descriptor.set_suc_eof(true);
        dma_descriptor.buffer = buffer.as_ptr() as *mut u8;

        let dma_descriptor_ref = dma_descriptor.into_ref();

        let tx_attempts =
            if let TxErrorBehaviour::RetryUntil(retries) = tx_parameters.tx_error_behaviour {
                retries + 1
            } else {
                1
            };
        let mut res = Ok(());

        // Begin TX attempts.
        for i in 0..tx_attempts {
            // Execute the pre transmit hook.
            (pre_transmit_hook)(buffer);

            // Attempt transmission.
            res = self
                .transmit_internal(
                    dma_descriptor_ref,
                    tx_parameters,
                    duration,
                    &slot,
                    ack_for_interface,
                )
                .await;
            if tx_parameters.tx_error_behaviour == TxErrorBehaviour::Drop {
                break;
            }

            match res {
                Ok(_) => return Ok(i),
                Err(err @ (WiFiError::TxTimeout | WiFiError::TxCollision)) => {
                    trace!(
                        "Retransmitting MPDU due to an error while transmitting: {:?}.",
                        err
                    );
                }
                Err(err) => {
                    if let Some(byte) = buffer.get_mut(1) {
                        *byte |= bit!(3);
                    }
                    trace!(
                        "Retransmitting MPDU due to a MAC protocol timeout: {:?}",
                        err
                    );
                }
            }
        }
        if let Some(byte) = buffer.get_mut(1) {
            *byte &= !bit!(3);
        }
        // Return the last result with the amount of transmissions.
        res.map(|_| tx_attempts)
    }
    /// Set the channel on which to operate.
    ///
    /// NOTE:
    /// This uses the proprietary blob.
    /// It also accepts channel 14, which is only allowed in Japan with the DSSS PHY. However, the
    /// word "allowed" is used very deliberately here. Make of that what you will...
    pub fn set_channel(&self, channel_number: u8) -> WiFiResult<()> {
        if !(1..=14).contains(&channel_number) {
            return Err(WiFiError::InvalidChannel);
        }
        trace!("Changing channel to {}.", channel_number);
        unsafe {
            Self::deinit_mac();
            #[cfg(nomac_channel_set)]
            crate::ffi::chip_v7_set_chan_nomac(channel_number, 0);
            #[cfg(not(nomac_channel_set))]
            crate::ffi::chip_v7_set_chan(channel_number, 0);
            disable_wifi_agc();
            Self::init_mac();
            enable_wifi_agc();
        }
        self.current_channel
            .store(channel_number, Ordering::Relaxed);
        Ok(())
    }
    /// Returns the current channel.
    pub fn get_channel(&self) -> u8 {
        self.current_channel.load(Ordering::Relaxed)
    }
    /// Get the current MAC time in µs.
    pub fn mac_time(&self) -> u32 {
        // We hardcode the addresses here, until PAC support is merged.
        WIFI::regs().mac_time().read().bits()
    }
    /// Check if that interface is valid.
    pub const fn validate_interface(interface: usize) -> WiFiResult<()> {
        if interface < Self::INTERFACE_COUNT {
            Ok(())
        } else {
            Err(WiFiError::InterfaceOutOfBounds)
        }
    }
    /// Enable or disable the filter.
    pub fn set_filter_status(
        &self,
        bank: RxFilterBank,
        interface: usize,
        enabled: bool,
    ) -> WiFiResult<()> {
        Self::validate_interface(interface)?;
        WIFI::regs()
            .filter_bank(bank.into_bits())
            .mask_high(interface)
            .modify(|_, w| w.enabled().bit(enabled));
        Ok(())
    }
    /// Specifiy whether the BSSID is checked or not.
    ///
    /// This is used to control a special behaviour of the hardware. If the RA filter is enabled,
    /// but the BSSID is disabled, it will assume that `BSSID == RA`. However setting this to
    /// `false` will stop this behaviour.
    pub fn set_filter_bssid_check(&self, interface: usize, enabled: bool) -> WiFiResult<()> {
        Self::validate_interface(interface)?;
        WIFI::regs()
            .interface_rx_control(interface)
            .modify(|_, w| w.bssid_check().bit(enabled));
        Ok(())
    }
    /// Write raw value to the `INTERFACE_RX_CONTROL` register.
    ///
    /// NOTE: This exists mostly for debugging purposes, so if you find yourself using this for
    /// something else than that, you probably want to use one of the other functions.
    pub fn write_rx_policy_raw(&self, interface: usize, val: u32) -> WiFiResult<()> {
        Self::validate_interface(interface)?;
        WIFI::regs()
            .interface_rx_control(interface)
            .write(|w| unsafe { w.bits(val) });
        Ok(())
    }
    /// Read a raw value from the `INTERFACE_RX_CONTROL` register.
    ///
    /// NOTE: This exists mostly for debugging purposes, so if you find yourself using this for
    /// something else than that, you probably want to use one of the other functions.
    pub fn read_rx_policy_raw(&self, interface: usize) -> WiFiResult<u32> {
        Self::validate_interface(interface)?;
        Ok(WIFI::regs().interface_rx_control(interface).read().bits())
    }
    /// Set the parameters for the filter.
    pub fn set_filter(
        &self,
        bank: RxFilterBank,
        interface: usize,
        address: [u8; 6],
        mask: [u8; 6],
    ) -> WiFiResult<()> {
        Self::validate_interface(interface)?;
        let wifi = WIFI::regs();
        let bank = wifi.filter_bank(bank.into_bits());
        bank.addr_low(interface)
            .write(|w| unsafe { w.bits(u32::from_le_bytes(address[..4].try_into().unwrap())) });
        bank.addr_high(interface).write(|w| unsafe {
            w.addr()
                .bits(u16::from_le_bytes(address[4..6].try_into().unwrap()))
        });
        bank.mask_low(interface)
            .write(|w| unsafe { w.bits(u32::from_le_bytes(mask[..4].try_into().unwrap())) });
        bank.mask_high(interface).write(|w| unsafe {
            w.mask()
                .bits(u16::from_le_bytes(mask[4..6].try_into().unwrap()))
        });
        Ok(())
    }
    /// Enable or disable scanning mode.
    pub fn set_scanning_mode(
        &self,
        interface: usize,
        scanning_mode: ScanningMode,
    ) -> WiFiResult<()> {
        Self::validate_interface(interface)?;
        WIFI::regs()
            .interface_rx_control(interface)
            .modify(|_, w| match scanning_mode {
                ScanningMode::Disabled => {
                    w.scan_mode().clear_bit().data_and_mgmt_mode().clear_bit()
                }
                ScanningMode::BeaconsOnly => {
                    w.scan_mode().set_bit().data_and_mgmt_mode().clear_bit()
                }
                ScanningMode::ManagementAndData => {
                    w.scan_mode().clear_bit().data_and_mgmt_mode().set_bit()
                }
            });
        Ok(())
    }
    /// Check if they key slot is valid.
    pub const fn validate_key_slot(key_slot: usize) -> WiFiResult<()> {
        if key_slot < Self::KEY_SLOT_COUNT {
            Ok(())
        } else {
            Err(WiFiError::KeySlotOutOfBounds)
        }
    }
    /// Check if the key slot is active.
    ///
    /// If `key_slot` is larger than or equal to [WiFi::KEY_SLOT_COUNT], an error will be returned.
    pub fn key_slot_in_use(&self, key_slot: usize) -> WiFiResult<bool> {
        Self::validate_key_slot(key_slot).map(|_| {
            WIFI::regs()
                .crypto_control()
                .crypto_key_slot_state()
                .read()
                .key_slot_enable(key_slot as u8)
                .bit()
        })
    }
    /// Set a cryptographic key.
    ///
    /// This is equivalent to MLME-SETKEYS.request with one key descriptor.
    /// An error will be returned, if the key slot, key ID or interface are out of bounds, or the
    /// address is multicast. If the key slot is currently in use, this will overwrite the current
    /// entry.
    pub fn set_key(
        &self,
        key_slot: usize,
        interface: usize,
        key_id: u8,
        address: [u8; 6],
        cipher_parameters: CipherParameters<'_>,
    ) -> WiFiResult<()> {
        Self::validate_key_slot(key_slot)?;
        Self::validate_interface(interface)?;
        if key_id >= 4 {
            return Err(WiFiError::KeyIdOutOfBounds);
        }

        if check_bit!(address[0], bit!(0)) {
            return Err(WiFiError::MulticastBitSet);
        }

        let wifi = WIFI::regs();

        let crypto_key_slot = wifi.crypto_key_slot(key_slot);

        crypto_key_slot
            .addr_low()
            .write(|w| unsafe { w.bits(u32::from_le_bytes(address[..4].try_into().unwrap())) });
        crypto_key_slot.addr_high().write(|w| unsafe {
            w.addr()
                .bits(u16::from_le_bytes(address[4..6].try_into().unwrap()))
                .algorithm()
                .bits(cipher_parameters.algorithm())
                .wep_104()
                .bit(cipher_parameters.is_wep_104())
                .bits_256()
                .bit(cipher_parameters.is_256_bit_key())
                // FIXME: I know this is a pretty fugly fix, but until we get another PAC update, which
                // will take forever, we're stuck with it.
                .group_key()
                .bit(cipher_parameters.is_pairwise())
                .pairwise_key()
                .bit(cipher_parameters.is_group())
                .unknown()
                .set_bit()
                .interface_id()
                .bits(interface as u8)
                .key_id()
                .bits(key_id)
        });

        wifi.crypto_control()
            .crypto_key_slot_state()
            .modify(|_, w| w.key_slot_enable(key_slot as u8).set_bit());
        // Copy the key into the slot.
        for (i, key_chunk) in cipher_parameters.key().chunks(4).enumerate() {
            let chunk_len = key_chunk.len();
            let key_chunk = if chunk_len == 4 {
                key_chunk.try_into().unwrap()
            } else {
                let mut temp = [0u8; 4];
                temp[..chunk_len].copy_from_slice(key_chunk);
                temp
            };
            crypto_key_slot
                .key_value(i)
                .write(|w| unsafe { w.bits(u32::from_le_bytes(key_chunk)) });
        }
        wifi.crypto_control()
            .general_crypto_control()
            .modify(|r, w| unsafe { w.bits(r.bits() & 0xff0000ff) });
        wifi.crypto_control()
            .interface_crypto_control(interface)
            .modify(|_, w| {
                w.spp_enable()
                    .bit(cipher_parameters.is_spp_enabled())
                    .pmf_disable()
                    .bit(!cipher_parameters.is_mfp_enabled())
                    .sms4()
                    .clear_bit()
                    .aead_cipher()
                    .bit(cipher_parameters.is_aead())
            });
        wifi.crypto_control()
            .interface_crypto_control(interface)
            .modify(|r, w| unsafe { w.bits(r.bits() | 0x10103 & 0x3fff_ffff) });

        Ok(())
    }
    /// Delete a cryptographic key.
    ///
    /// This is equivalent to MLME-DELETEKEYS.request with one key descriptor.
    pub fn delete_key(&self, key_slot: usize) -> WiFiResult<()> {
        WiFi::validate_key_slot(key_slot)?;

        let wifi = WIFI::regs();
        wifi.crypto_control()
            .crypto_key_slot_state()
            .modify(|_, w| w.key_slot_enable(key_slot as u8).clear_bit());

        let crypto_key_slot = wifi.crypto_key_slot(key_slot);
        crypto_key_slot.addr_low().reset();
        crypto_key_slot.addr_high().reset();
        crypto_key_slot
            .key_value_iter()
            .for_each(|key_value| key_value.reset());

        Ok(())
    }
    /// Dump the entire contents of a key slot.
    pub fn dump_key_slot(&self, key_slot: usize) -> WiFiResult<()> {
        Self::validate_key_slot(key_slot)?;

        let wifi = WIFI::regs();
        let crypto_key_slot = wifi.crypto_key_slot(key_slot);

        let mut key_bytes = [0x00u8; 32];
        for (buffer_chunk, key_word) in key_bytes
            .chunks_mut(4)
            .zip(crypto_key_slot.key_value_iter())
        {
            buffer_chunk.copy_from_slice(key_word.read().bits().to_le_bytes().as_slice());
        }
        let mut address = [0x00u8; 6];
        address[..4].copy_from_slice(
            crypto_key_slot
                .addr_low()
                .read()
                .bits()
                .to_le_bytes()
                .as_slice(),
        );
        address[4..].copy_from_slice(
            crypto_key_slot
                .addr_high()
                .read()
                .addr()
                .bits()
                .to_le_bytes()
                .as_slice(),
        );

        let control = crypto_key_slot.addr_high().read().bits() >> 16;

        info!(
            "Key Slot: {} Address: {:02x?} Key: {:x?} Control Reg: {:04x}",
            key_slot, address, key_bytes, control
        );

        Ok(())
    }
    /// Dump the values of the crypto control registers.
    pub fn dump_crypto_config(&self) {
        let wifi = WIFI::regs();
        for (i, interface_crypto_control) in wifi
            .crypto_control()
            .interface_crypto_control_iter()
            .enumerate()
        {
            info!(
                "Interface: {} Crypto Control Reg: {:08x}",
                i,
                interface_crypto_control.read().bits()
            );
        }
        info!(
            "General Crypto Control Reg: {:08x}",
            wifi.crypto_control().general_crypto_control().read().bits()
        );
        let mut enabled_key_slots = [0x00u8; 32];
        let enabled_slot_count = wifi
            .crypto_control()
            .crypto_key_slot_state()
            .read()
            .key_slot_enable_iter()
            .enumerate()
            .filter_map(|(i, enabled)| enabled.bit().then_some(i))
            .zip(enabled_key_slots.iter_mut())
            .map(|(key_slot, k)| *k = key_slot as u8)
            .count();
        info!(
            "Enabled Key Slots: {:?}",
            &enabled_key_slots[..enabled_slot_count]
        );
    }
}
impl Drop for WiFi<'_> {
    fn drop(&mut self) {
        // We don't have proper drop handling yet.
    }
}<|MERGE_RESOLUTION|>--- conflicted
+++ resolved
@@ -537,14 +537,6 @@
             .config()
             .write(|w| unsafe { w.timeout().bits(tx_parameters.ack_timeout as u16) });
 
-<<<<<<< HEAD
-=======
-        if ack_for_interface.is_some() {
-            tx_slot_config
-                .plcp0()
-                .write(|w| unsafe { w.bits(0x01000000) });
-        }
->>>>>>> 53c94fda
         tx_slot_config.plcp0().modify(|_, w| unsafe {
             w.dma_addr()
                 .bits(dma_list_item.get_ref() as *const _ as u32)
